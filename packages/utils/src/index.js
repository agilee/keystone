import pLazy from 'p-lazy';
import pReflect from 'p-reflect';
import isPromise from 'p-is-promise';
<<<<<<< HEAD
import invariant from 'tiny-invariant';
=======
import semver from 'semver';
>>>>>>> 510db7e7

export const noop = x => x;
export const identity = noop;
export const getType = thing =>
  Object.prototype.toString.call(thing).replace(/\[object (.*)\]/, '$1');

export const escapeRegExp = str =>
  (str || '').replace(/[\-\[\]\/\{\}\(\)\*\+\?\.\\\^\$\|]/g, '\\$&');

// { key: value, ... } => { key: mapFn(value, key), ... }
export const mapKeys = (obj, func) =>
  Object.entries(obj).reduce((acc, [key, value]) => ({ ...acc, [key]: func(value, key, obj) }), {});

// { key: value, ... } => { mapFn(key, value): value, ... }
export const mapKeyNames = (obj, func) =>
  Object.entries(obj).reduce(
    (acc, [key, value]) => ({ ...acc, [func(key, value, obj)]: value }),
    {}
  );

export const resolveAllKeys = obj => {
  const returnValue = {};
  const errors = {};

  const allPromises = Object.keys(obj).map(key =>
    pReflect(obj[key]).then(val => {
      if (val.isFulfilled) {
        returnValue[key] = val.value;
      } else if (val.isRejected) {
        errors[key] = val.reason;
      }

      return val;
    })
  );

  return Promise.all(allPromises).then(results => {
    // If there are any errors, we want to surface them in the same shape as the
    // input object
    if (Object.keys(errors).length) {
      const firstError = results.find(({ isRejected }) => isRejected).reason;
      // Use the first error as the message so it's at least meaningful
      const error = new Error(firstError.message || firstError.toString());
      error.errors = errors;
      throw error;
    }
    return returnValue;
  });
};

export const unique = arr => [...new Set(arr)];

export const intersection = (array1, array2) =>
  unique(array1.filter(value => array2.includes(value)));

export const pick = (obj, keys) =>
  keys.reduce((acc, key) => (key in obj ? { ...acc, [key]: obj[key] } : acc), {});

export const omitBy = (obj, func) =>
  pick(
    obj,
    Object.keys(obj).filter(value => !func(value))
  );

export const omit = (obj, keys) => omitBy(obj, value => keys.includes(value));

// [{ k1: v1, k2: v2, ...}, { k3: v3, k4: v4, ...}, ...] => { k1: v1, k2: v2, k3: v3, k4, v4, ... }
// Gives priority to the objects which appear later in the list
export const objMerge = objs => objs.reduce((acc, obj) => ({ ...acc, ...obj }), {});

// [x, y, z] => { x: val, y: val, z: val}
export const defaultObj = (keys, val) => keys.reduce((acc, key) => ({ ...acc, [key]: val }), {});

export const filterValues = (obj, predicate) =>
  Object.entries(obj).reduce(
    (acc, [key, value]) => (predicate(value) ? { ...acc, [key]: value } : acc),
    {}
  );

// [x, y, z] => { x[keyedBy]: mapFn(x), ... }
// [{ name: 'a', animal: 'cat' },
//  { name: 'b', animal: 'dog' },
//  { name: 'c', animal: 'cat' },
//  { name: 'd', animal: 'dog' }]
// arraytoObject(obj, 'name', o => o.animal) =>
// { a: 'cat',
//   b: 'dog',
//   c: 'cat',
//   d: 'dog'}
export const arrayToObject = (objs, keyedBy, mapFn = i => i) =>
  objs.reduce((acc, obj) => ({ ...acc, [obj[keyedBy]]: mapFn(obj) }), {});

// [[1, 2, 3], [4, 5], 6, [[7, 8], [9, 10]]] => [1, 2, 3, 4, 5, 6, [7, 8], [9, 10]]
export const flatten = arr => Array.prototype.concat(...arr);

// flatMap([{ vals: [2, 2] }, { vals: [3] }], x => x.vals) => [2, 2, 3]
export const flatMap = (arr, fn = identity) => flatten(arr.map(fn));

// { foo: [1, 2, 3], bar: [4, 5, 6]} => [{ foo: 1, bar: 4}, { foo: 2, bar: 5}, { foo: 3, bar: 6 }]
export const zipObj = obj =>
  Object.values(obj)[0].map((_, i) =>
    Object.keys(obj).reduce((acc, k) => ({ ...acc, [k]: obj[k][i] }), {})
  );

// compose([f, g, h])(o) = h(g(f(o)))
export const compose = fns => o => fns.reduce((acc, fn) => fn(acc), o);

export const mergeWhereClause = (queryArgs, whereClauseToMergeIn) => {
  if (
    getType(whereClauseToMergeIn) !== 'Object' ||
    Object.keys(whereClauseToMergeIn).length === 0
  ) {
    return queryArgs;
  }

  const mergedQueryArgs =
    queryArgs.where && Object.keys(queryArgs.where).length > 0
      ? {
          AND: [queryArgs.where, whereClauseToMergeIn],
        }
      : whereClauseToMergeIn;

  return {
    ...queryArgs,
    where: mergedQueryArgs,
  };
};

export const createLazyDeferred = () => {
  let state;
  let resolvedWith;
  let rejectedWith;
  let resolveCallback;
  let rejectCallback;

  const promise = new pLazy((resolve, reject) => {
    if (state === 'resolved') {
      resolve(resolvedWith);
    } else if (state === 'rejected') {
      reject(rejectedWith);
    } else {
      resolveCallback = resolve;
      rejectCallback = reject;
    }
  });

  return {
    promise,
    resolve: val => {
      if (resolveCallback) {
        resolveCallback(val);
      } else {
        resolvedWith = val;
        state = 'resolved';
      }
    },
    reject: error => {
      if (rejectCallback) {
        rejectCallback(error);
      } else {
        rejectedWith = error;
        state = 'rejected';
      }
    },
  };
};

/**
 * Given an array of functions which may throw a Promise when executed, we want
 * to ensure all functions are executed, reducing any thrown Promises to a
 * single Promise, which is itself rethrown.
 * If no Promises are thrown, this is the equivalent of a .map
 */
export const captureSuspensePromises = executors => {
  const values = [];
  const promises = executors
    .map(executor => {
      try {
        values.push(executor());
      } catch (loadingPromiseOrError) {
        // An actual error was thrown, so we want to bubble that up
        if (!isPromise(loadingPromiseOrError)) {
          throw loadingPromiseOrError;
        }
        // Return a Suspense promise
        return loadingPromiseOrError;
      }
    })
    .filter(Boolean);

  if (promises.length) {
    // All the suspense promises are reduced to a single promise then rethrown
    throw Promise.all(promises);
  }

  return values;
};

//ruturns the length of all arrays in obj
// { a: [1, 2], b: [1, 2, 3] } => 5
export const countArrays = obj =>
  Object.values(obj).reduce((total, items) => total + (items ? items.length : 0), 0);

<<<<<<< HEAD
const emptyArray = [];

export const spliceImmutably = (
  collection,
  index,
  deleteNum = collection.length,
  newStuff = emptyArray,
) => {
  invariant(index >= 0, 'Index must be a positive integer');
  invariant(deleteNum >= 0, 'deleteNum must be a positive integer');
  invariant(Array.isArray(newStuff), 'Must provide an array to insert');
  return collection
    .slice(0, index)
    .concat(...newStuff, collection.slice(index + deleteNum));
=======
/**
 * Compares two version strings or number arrays in the major.minor.patch format.
 * Returns true if comp if each element of comp is greater than than base.
 */
export const versionGreaterOrEqualTo = (comp, base) => {
  const parseVersion = input => {
    if (typeof input === 'object') {
      input = input.join('.');
    }
    return semver.coerce(input);
  };

  const v1 = parseVersion(comp);
  const v2 = parseVersion(base);
  return semver.gte(v1, v2);
};

export const upcase = str => str.substr(0, 1).toUpperCase() + str.substr(1);

// Iteratively execute a callback against each item in an array
export const asyncForEach = async (array, callback) => {
  for (let index = 0; index < array.length; index++) {
    await callback(array[index], index, array);
  }
>>>>>>> 510db7e7
};<|MERGE_RESOLUTION|>--- conflicted
+++ resolved
@@ -1,11 +1,7 @@
 import pLazy from 'p-lazy';
 import pReflect from 'p-reflect';
 import isPromise from 'p-is-promise';
-<<<<<<< HEAD
-import invariant from 'tiny-invariant';
-=======
 import semver from 'semver';
->>>>>>> 510db7e7
 
 export const noop = x => x;
 export const identity = noop;
@@ -209,22 +205,6 @@
 export const countArrays = obj =>
   Object.values(obj).reduce((total, items) => total + (items ? items.length : 0), 0);
 
-<<<<<<< HEAD
-const emptyArray = [];
-
-export const spliceImmutably = (
-  collection,
-  index,
-  deleteNum = collection.length,
-  newStuff = emptyArray,
-) => {
-  invariant(index >= 0, 'Index must be a positive integer');
-  invariant(deleteNum >= 0, 'deleteNum must be a positive integer');
-  invariant(Array.isArray(newStuff), 'Must provide an array to insert');
-  return collection
-    .slice(0, index)
-    .concat(...newStuff, collection.slice(index + deleteNum));
-=======
 /**
  * Compares two version strings or number arrays in the major.minor.patch format.
  * Returns true if comp if each element of comp is greater than than base.
@@ -249,5 +229,4 @@
   for (let index = 0; index < array.length; index++) {
     await callback(array[index], index, array);
   }
->>>>>>> 510db7e7
 };