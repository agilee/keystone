<<<<<<< HEAD
import { Text, MongoTextInterface, KnexTextInterface } from '../Text/Implementation';
=======
import {
  Text,
  MongoTextInterface,
  KnexTextInterface,
  JSONTextInterface,
  MemoryTextInterface,
} from '../Text/Implementation';
>>>>>>> ff59079c
import { importView } from '@keystonejs/build-field-types';

export default {
  type: 'Color',
  implementation: Text,
  views: {
    Controller: importView('../Text/views/Controller'),
    Field: importView('./views/Field'),
    Cell: importView('./views/Cell'),
    Filter: importView('../Text/views/Filter'),
  },
  adapters: {
    mongoose: MongoTextInterface,
    knex: KnexTextInterface,
    json: JSONTextInterface,
    memory: MemoryTextInterface,
  },
};<|MERGE_RESOLUTION|>--- conflicted
+++ resolved
@@ -1,6 +1,3 @@
-<<<<<<< HEAD
-import { Text, MongoTextInterface, KnexTextInterface } from '../Text/Implementation';
-=======
 import {
   Text,
   MongoTextInterface,
@@ -8,7 +5,6 @@
   JSONTextInterface,
   MemoryTextInterface,
 } from '../Text/Implementation';
->>>>>>> ff59079c
 import { importView } from '@keystonejs/build-field-types';
 
 export default {
