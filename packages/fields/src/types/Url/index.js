<<<<<<< HEAD
import { Text, MongoTextInterface, KnexTextInterface, JSONTextInterface, MemoryTextInterface } from '../Text/Implementation';
import { importView } from '@keystone-alpha/build-field-types';
=======
import { Text, MongoTextInterface, KnexTextInterface } from '../Text/Implementation';
import { importView } from '@keystonejs/build-field-types';
>>>>>>> 510db7e7

export default {
  type: 'Url',
  implementation: Text,
  views: {
    Controller: importView('../Text/views/Controller'),
    Field: importView('./views/Field'),
    Filter: importView('../Text/views/Filter'),
    Cell: importView('./views/Cell'),
  },
  adapters: {
    mongoose: MongoTextInterface,
    knex: KnexTextInterface,
    json: JSONTextInterface,
    memory: MemoryTextInterface,
  },
};<|MERGE_RESOLUTION|>--- conflicted
+++ resolved
@@ -1,10 +1,11 @@
-<<<<<<< HEAD
-import { Text, MongoTextInterface, KnexTextInterface, JSONTextInterface, MemoryTextInterface } from '../Text/Implementation';
-import { importView } from '@keystone-alpha/build-field-types';
-=======
-import { Text, MongoTextInterface, KnexTextInterface } from '../Text/Implementation';
+import {
+  Text,
+  MongoTextInterface,
+  KnexTextInterface,
+  JSONTextInterface,
+  MemoryTextInterface,
+} from '../Text/Implementation';
 import { importView } from '@keystonejs/build-field-types';
->>>>>>> 510db7e7
 
 export default {
   type: 'Url',
