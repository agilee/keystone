/** @jsx jsx */
import { jsx } from '@emotion/core';
import { Fragment, Suspense, useMemo, useCallback, useState, useRef, useEffect } from 'react';
import { useMutation, useQuery } from '@apollo/react-hooks';
import { useHistory } from 'react-router-dom';
import { useToasts } from 'react-toast-notifications';
import memoizeOne from 'memoize-one';

import { Container } from '@arch-ui/layout';
import { Button } from '@arch-ui/button';
import { AutocompleteCaptor } from '@arch-ui/input';
import { Card } from '@arch-ui/card';
import { gridSize } from '@arch-ui/theme';
import {
  mapKeys,
  arrayToObject,
  omitBy,
  captureSuspensePromises,
  countArrays,
} from '@keystonejs/utils';

import CreateItemModal from '../../components/CreateItemModal';
import DeleteItemModal from '../../components/DeleteItemModal';
import DocTitle from '../../components/DocTitle';
import PageError from '../../components/PageError';
import PageLoading from '../../components/PageLoading';
import PreventNavigation from '../../components/PreventNavigation';
import Footer from './Footer';
import {
  deconstructErrorsToDataShape,
  toastItemSuccess,
  validateFields,
  handleCreateUpdateMutationError,
} from '../../util';
import { ItemTitle } from './ItemTitle';
import { ItemProvider } from '../../providers/Item';
import { useList } from '../../providers/List';

const Render = ({ children }) => children();

const Form = props => <form css={{ marginBottom: `${gridSize * 3}px` }} {...props} />;

// TODO: show updateInProgress and updateSuccessful / updateFailed UI

const getValues = (fieldsObject, item) => mapKeys(fieldsObject, field => field.serialize(item));

const checkIsReadOnly = ({ maybeAccess, config }) => !maybeAccess.update || !!config.isReadOnly;

// Memoizing allows us to reduce the calls to `.serialize` when data hasn't
// changed.
const getInitialValues = memoizeOne(getValues);
const getCurrentValues = memoizeOne(getValues);

const deserializeItem = memoizeOne((list, data) => list.deserializeItemData(data));

const getRenderableFields = memoizeOne(list =>
  list.fields.filter(({ isPrimaryKey }) => !isPrimaryKey)
);

const ItemDetails = ({ list, item: initialData, itemErrors, onUpdate }) => {
  const [item, setItem] = useState(initialData);
  const [showDeleteModal, setShowDeleteModal] = useState(false);
  const [validationErrors, setValidationErrors] = useState({});
  const [validationWarnings, setValidationWarnings] = useState({});

  const itemHasChanged = useRef(false);
  const deleteConfirmed = useRef(false);

  const history = useHistory();
  const { addToast } = useToasts();

  const [updateItem, { loading: updateInProgress }] = useMutation(list.updateMutation, {
    errorPolicy: 'all',
    onError: error => handleCreateUpdateMutationError({ error, addToast }),
  });

  const getFieldsObject = memoizeOne(() =>
    arrayToObject(
      // NOTE: We _exclude_ read only fields
      getRenderableFields(list).filter(({ config }) => !config.isReadOnly),
      'path'
    )
  );

  const mounted = useRef();
  useEffect(() => {
    mounted.current = true;
    return () => {
      mounted.current = false;
    };
  }, []);

  useEffect(() => {
    document.addEventListener('keydown', onKeyDown, false);
    return () => {
      document.removeEventListener('keydown', onKeyDown, false);
    };
  }, []);

  const onKeyDown = event => {
    if (event.defaultPrevented) return;

    switch (event.key) {
      case 'Enter':
        if (event.metaKey) {
          return onSave();
        }
    }
  };

  const onDelete = () => {
    deleteConfirmed.current = true;
    if (mounted) {
      setShowDeleteModal(false);
    }

    toastItemSuccess({ addToast }, initialData, 'Deleted successfully');
    history.replace(list.getFullPersistentPath());
  };

  const openDeleteModal = () => {
    setShowDeleteModal(true);
  };

  const closeDeleteModal = () => {
    setShowDeleteModal(false);
  };

  const onReset = () => {
    setItem(initialData);
    itemHasChanged.current = false;
  };

  const onSave = async () => {
    // There are errors, no need to proceed - the entire save can be aborted.
    if (countArrays(validationErrors)) {
      return;
    }

    const fieldsObject = getFieldsObject();

    const initialValues = getInitialValues(fieldsObject, initialData);
    const currentValues = getCurrentValues(fieldsObject, item);

    // Don't try to update anything that hasn't changed.
    // This is particularly important for access control where a field
    // may be `read: true, update: false`, so will appear in the item
    // details, but is not editable, and would cause an error if a value
    // was sent as part of the update query.
    const data = omitBy(
      currentValues,
      path => !fieldsObject[path].hasChanged(initialValues, currentValues)
    );

    const fields = Object.values(omitBy(fieldsObject, path => !data.hasOwnProperty(path)));

    // On the first pass through, there wont be any warnings, so we go ahead
    // and check.
    // On the second pass through, there _may_ be warnings, and by this point
    // we know there are no errors (see the `validationErrors` check above),
    // if so, we let the user force the update through anyway and hence skip
    // this check.
    // Later, on every change, we reset the warnings, so we know if things
    // have changed since last time we checked.
    if (!countArrays(validationWarnings)) {
      const { errors, warnings } = await validateFields(fields, item, data);

      const totalErrors = countArrays(errors);
      const totalWarnings = countArrays(warnings);

      if (totalErrors + totalWarnings > 0) {
        const messages = [];
        if (totalErrors > 0) {
          messages.push(`${totalErrors} error${totalErrors > 1 ? 's' : ''}`);
        }

        if (totalWarnings > 0) {
          messages.push(`${totalWarnings} warning${totalWarnings > 1 ? 's' : ''}`);
        }

        addToast(`Validation failed: ${messages.join(' and ')}.`, {
          autoDismiss: true,
          appearance: errors.length ? 'error' : 'warning',
        });

        setValidationErrors(errors);
        setValidationWarnings(warnings);

        return;
      }
    }

    // Cache the current item data at the time of saving.
    const itemSaveCheckCache = item;

    // The result will be undefined if an error (such as access denial) occurred.
    const mutationResult = await updateItem({ variables: { id: item.id, data } });
    if (!mutationResult) {
      return;
    }

    setValidationErrors({});
    setValidationWarnings({});

    // we only want to set itemHasChanged to false
    // when it hasn't changed since we did the mutation
    // otherwise a user could edit the data and
    // accidentally close the page without a warning
    if (item === itemSaveCheckCache) {
      itemHasChanged.current = false;
    }

    const savedItem = await onUpdate();

    // Defer the toast to this point since it ensures up-to-date data, such as for _label_.
    toastItemSuccess({ addToast }, savedItem, 'Saved successfully');

    // No changes since we kicked off the item saving.
    // Then reset the state to the current server value
    // This ensures we are able to pass any extra information returned
    // from the server that otherwise would be unknown to client state
    if (!itemHasChanged.current) {
      setItem(savedItem);
    }
  };

  return (
    <Fragment>
      {itemHasChanged.current && !deleteConfirmed.current && <PreventNavigation />}
      <ItemTitle id={item.id} list={list} titleText={initialData._label_} />
      <Card css={{ marginBottom: '3em', paddingBottom: 0 }}>
        <Form>
          <AutocompleteCaptor />
          {getRenderableFields(list).map((field, i) => (
            <Render key={field.path}>
              {() => {
<<<<<<< HEAD
                const [Field] = field.readViews([field.views.Field]);
=======
                const [Field] = field.adminMeta.readViews([field.views.Field]);
                const isReadOnly = checkIsReadOnly(field);
>>>>>>> 91123230
                // eslint-disable-next-line react-hooks/rules-of-hooks
                const onChange = useCallback(
                  value => {
                    setItem(oldItem => {
                      // Don't flag things as changed if they're not actually changed
                      if (oldItem[field.path] === value) {
                        return oldItem;
                      }

                      setValidationErrors({});
                      setValidationWarnings({});

                      itemHasChanged.current = true;

                      return {
                        ...oldItem,
                        [field.path]: value,
                      };
                    });
                  },
                  [field]
                );
                // eslint-disable-next-line react-hooks/rules-of-hooks
                return useMemo(
                  () => (
                    <Field
                      autoFocus={!i}
                      field={field}
                      list={list}
                      item={item}
                      isReadOnly={isReadOnly}
                      errors={[
                        ...(itemErrors[field.path] ? [itemErrors[field.path]] : []),
                        ...(validationErrors[field.path] || []),
                      ]}
                      warnings={validationWarnings[field.path] || []}
                      value={item[field.path]}
                      savedValue={initialData[field.path]}
                      onChange={onChange}
                      renderContext="page"
                    />
                  ),
                  [
                    i,
                    field,
                    list,
                    itemErrors[field.path],
                    item[field.path],
                    item.id,
                    validationErrors[field.path],
                    validationWarnings[field.path],
                    initialData[field.path],
                    onChange,
                    isReadOnly,
                  ]
                );
              }}
            </Render>
          ))}
        </Form>
        <Footer
          onSave={onSave}
          onDelete={openDeleteModal}
          canReset={itemHasChanged.current && !updateInProgress}
          onReset={onReset}
          updateInProgress={updateInProgress}
          hasWarnings={countArrays(validationWarnings)}
          hasErrors={countArrays(validationErrors)}
        />
      </Card>

      <CreateItemModal />
      <DeleteItemModal
        isOpen={showDeleteModal}
        item={initialData}
        list={list}
        onClose={closeDeleteModal}
        onDelete={onDelete}
      />
    </Fragment>
  );
};

const ItemNotFound = ({ errorMessage, list }) => (
  <PageError>
    <p>Couldn't find a {list.singular} matching that ID</p>
    <Button to={list.fullPath} variant="ghost">
      Back to List
    </Button>
    {errorMessage && (
      <p style={{ fontSize: '0.75rem', marginTop: `${gridSize * 4}px` }}>
        <code>{errorMessage}</code>
      </p>
    )}
  </PageError>
);

const ItemPage = ({ itemId }) => {
  const { list } = useList();

  // network-only because the data we mutate with is important for display
  // in the UI, and may be different than what's in the cache
  // NOTE: We specifically trigger this query here, before the later code which
  // could Suspend which allows the code and data to load in parallel.
  const { loading, error, data, refetch } = useQuery(list.itemQuery, {
    fetchPolicy: 'network-only',
    errorPolicy: 'all',
    variables: { id: itemId },
  });

  // Now that the network request for data has been triggered, we
  // try to initialise the fields. They are Suspense capable, so may
  // throw Promises which will be caught by the wrapping <Suspense>
  captureSuspensePromises([
    // NOTE: We should really filter out non-renderable fields here, but there's
    // an edgecase where deserialising will include all fields (even
    // non-renderable ones), so we have to ensure the field views are all loaded
    // even if they may not be used. This is particularly salient for the
    // Content field which needs its views loaded to correctly deserialize.
    // Ideally we'd use getRenderableFields() here.
    ...list.fields.map(field => () => field.initFieldView()),
    // Deserialising requires the field be loaded and also any of its
    // deserialisation dependencies (eg; the Content field relies on the Blocks
    // being loaded), so it too could suspend here.
    () =>
      deserializeItem(
        list,
        loading || !data
          ? {}
          : data[list.gqlNames.itemQueryName]
          ? data[list.gqlNames.itemQueryName]
          : {}
      ),
  ]);

  // If the views load before the API request comes back, keep showing
  // the loading component
  // Ideally we'd throw a Promise here, but Apollo doesn't expose a "loaded"
  // promise from the hooks.
  if (loading) return <PageLoading />;

  // Only show error page if there is no data
  // (ie; there could be partial data + partial errors)
  if (
    error &&
    (!data ||
      !data[list.gqlNames.itemQueryName] ||
      !Object.keys(data[list.gqlNames.itemQueryName]).length)
  ) {
    return (
      <Fragment>
        <DocTitle title={`${list.singular} not found`} />
        <ItemNotFound errorMessage={error.message} list={list} />
      </Fragment>
    );
  }

  // Now that everything is loaded and didn't error, we can confidently gather
  // up all the required data for display
  const item = deserializeItem(list, data[list.gqlNames.itemQueryName]);
  const itemErrors = deconstructErrorsToDataShape(error)[list.gqlNames.itemQueryName] || {};

  if (!item) {
    return <ItemNotFound list={list} />;
  }

  return (
    <ItemProvider item={item}>
      <main>
        <DocTitle title={`${item._label_} — ${list.singular}`} />
        <Container id="toast-boundary">
          <ItemDetails
            item={item}
            itemErrors={itemErrors}
            key={itemId}
            list={list}
            onUpdate={async () => {
              const { data } = await refetch();
              return deserializeItem(list, data[list.gqlNames.itemQueryName]);
            }}
          />
        </Container>
      </main>
    </ItemProvider>
  );
};

export default props => (
  <Suspense fallback={<PageLoading />}>
    <ItemPage {...props} />
  </Suspense>
);<|MERGE_RESOLUTION|>--- conflicted
+++ resolved
@@ -234,12 +234,8 @@
           {getRenderableFields(list).map((field, i) => (
             <Render key={field.path}>
               {() => {
-<<<<<<< HEAD
                 const [Field] = field.readViews([field.views.Field]);
-=======
-                const [Field] = field.adminMeta.readViews([field.views.Field]);
                 const isReadOnly = checkIsReadOnly(field);
->>>>>>> 91123230
                 // eslint-disable-next-line react-hooks/rules-of-hooks
                 const onChange = useCallback(
                   value => {
