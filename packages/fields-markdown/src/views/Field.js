/** @jsx jsx */

import { forwardRef, useState, useMemo } from 'react';
import { jsx } from '@emotion/core';
import { styles } from './styles';
import { A11yText } from '@arch-ui/typography';
import Tooltip from '@arch-ui/tooltip';
import { gridSize, colors, borderRadius } from '@arch-ui/theme';
import { FieldContainer, FieldLabel, FieldDescription } from '@arch-ui/fields';

import 'codemirror';
import 'codemirror/mode/markdown/markdown';
import 'codemirror/mode/gfm/gfm';

import { Controlled as CodeMirror } from 'react-codemirror2';
import { getTools } from './get-tools';

const ToolbarButton = forwardRef((props, ref) => {
  return (
    <button
      type="button"
      css={{
        display: 'flex',
        justifyContent: 'center',
        alignItems: 'center',
        backgroundColor: 'transparent',
        border: 0,
        cursor: 'pointer',
        fontSize: 16,
        outline: 'none',
      }}
      ref={ref}
      {...props}
    />
  );
});

const IconToolbarButton = ({ isActive, label, icon, tooltipPlacement = 'top', ...props }) => {
  return (
    <Tooltip placement={tooltipPlacement} css={{ margin: gridSize * 2 }} content={label}>
      {ref => (
        <ToolbarButton
          type="button"
          css={{
            display: 'flex',
            justifyContent: 'center',
            alignItems: 'center',
            backgroundColor: 'transparent',
            border: 0,
            cursor: 'pointer',
            fontSize: 16,
            outline: 'none',
          }}
          ref={ref}
          {...props}
        >
          {icon}
          <A11yText>{label}</A11yText>
        </ToolbarButton>
      )}
    </Tooltip>
  );
};

export default function MarkdownField({ field, errors, value, onChange, isReadOnly }) {
  const htmlID = `ks-input-${field.path}`;
  const accessError = errors.find(
    error => error instanceof Error && error.name === 'AccessDeniedError'
  );

  const [tools, setTools] = useState([]);

  const toolbar = useMemo(() => {
    return (
<<<<<<< HEAD
      <div
        css={{
          display: 'flex',
          padding: `${gridSize}px 0`,
          borderBottom: `1px solid ${colors.N10}`,
          marginBottom: `${gridSize}px`,
        }}
      >
        {tools.map(({ action, label, icon: Icon }) => {
          return <IconToolbarButton key={label} icon={<Icon />} onClick={action} label={label} />;
=======
      <div css={{ display: 'flex', paddingTop: gridSize }}>
        {tools.map(tool => {
          let onClick = () => {
            tool.action();
          };
          return (
            <IconToolbarButton
              key={tool.label}
              icon={<tool.icon />}
              onClick={onClick}
              label={tool.label}
              disabled={isReadOnly}
            />
          );
>>>>>>> 91123230
        })}
      </div>
    );
  }, [tools]);

  if (accessError) return null;

  return (
    <FieldContainer
      css={[
        styles,
        {
          '.cm-s-mirrormark .CodeMirror-scroll': {
            padding: 0,
            marginBottom: '1em',
          },
        },
      ]}
    >
      <FieldLabel htmlFor={htmlID} field={field} errors={errors} />
      <FieldDescription text={field.adminDoc} />
      <div
        css={{
          border: `1px ${colors.N20} solid`,
          borderRadius,
          padding: `${gridSize}px`,
        }}
      >
        {toolbar}
        <CodeMirror
          value={value}
          onBeforeChange={(editor, data, value) => {
            onChange(value);
          }}
          options={{
            mode: 'gfm',
            theme: 'default mirrormark',
            tabSize: '2',
            lineWrapping: true,
            addModeClass: true,
            readOnly: isReadOnly,
          }}
          editorDidMount={editor => {
            setTools(getTools(editor));
          }}
        />
      </div>
    </FieldContainer>
  );
}<|MERGE_RESOLUTION|>--- conflicted
+++ resolved
@@ -72,7 +72,6 @@
 
   const toolbar = useMemo(() => {
     return (
-<<<<<<< HEAD
       <div
         css={{
           display: 'flex',
@@ -82,23 +81,15 @@
         }}
       >
         {tools.map(({ action, label, icon: Icon }) => {
-          return <IconToolbarButton key={label} icon={<Icon />} onClick={action} label={label} />;
-=======
-      <div css={{ display: 'flex', paddingTop: gridSize }}>
-        {tools.map(tool => {
-          let onClick = () => {
-            tool.action();
-          };
           return (
             <IconToolbarButton
-              key={tool.label}
-              icon={<tool.icon />}
-              onClick={onClick}
-              label={tool.label}
+              key={label}
+              icon={<Icon />}
+              onClick={action}
+              label={label}
               disabled={isReadOnly}
             />
           );
->>>>>>> 91123230
         })}
       </div>
     );
