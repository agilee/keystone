--- conflicted
+++ resolved
@@ -19,13 +19,8 @@
     "@babel/runtime": "^7.8.4",
     "@emotion/core": "^10.0.27",
     "@keystonejs/build-field-types": "^5.2.2",
-<<<<<<< HEAD
-    "@keystonejs/fields": "^7.0.0",
-    "@keystonejs/utils": "^5.4.0",
-=======
     "@keystonejs/fields": "^8.0.0",
     "@keystonejs/utils": "^5.2.2",
->>>>>>> 8a429147
     "apply-ref": "^0.2.0",
     "get-selection-range": "^0.1.0",
     "image-extensions": "^1.1.0",
