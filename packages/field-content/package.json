{
  "name": "@keystonejs/field-content",
  "description": "A block-based content field for KeystoneJS",
  "version": "5.4.3",
  "author": "The KeystoneJS Development Team",
  "license": "MIT",
  "engines": {
    "node": ">=10.0.0"
  },
  "dependencies": {
    "@arch-ui/color-utils": "^0.0.2",
    "@arch-ui/fields": "^2.1.4",
    "@arch-ui/hooks": "^0.0.9",
    "@arch-ui/icons": "^0.0.10",
    "@arch-ui/input": "^0.1.7",
    "@arch-ui/theme": "^0.0.10",
    "@arch-ui/tooltip": "^0.1.9",
    "@arch-ui/typography": "^0.0.15",
    "@babel/runtime": "^7.8.4",
    "@emotion/core": "^10.0.27",
    "@keystonejs/build-field-types": "^5.2.2",
    "@keystonejs/fields": "^7.0.0",
<<<<<<< HEAD
    "@keystonejs/utils": "^5.2.2",
=======
    "@keystonejs/utils": "^5.4.0",
>>>>>>> ff59079c
    "apply-ref": "^0.2.0",
    "get-selection-range": "^0.1.0",
    "image-extensions": "^1.1.0",
    "is-hotkey": "^0.1.4",
    "lodash.get": "^4.4.2",
    "memoize-one": "^5.1.1",
    "nanoassert": "^2.0.0",
    "p-is-promise": "^3.0.0",
    "react": "^16.13.0",
    "react-dom": "^16.13.0",
    "react-popper": "^1.3.6",
    "slate": "^0.47.4",
    "slate-drop-or-paste-images": "^0.9.1",
    "slate-plain-serializer": "^0.7.11",
    "slate-react": "^0.22.4"
  },
  "peerDependencies": {},
  "field-types": {
    "entrypoints": [
      ".",
      "Block",
      "slate-serializer",
      "blocks",
      "block-components"
    ]
  },
  "main": "dist/field-content.cjs.js",
  "module": "dist/field-content.esm.js",
  "repository": "https://github.com/keystonejs/keystone/tree/master/packages/field-content"
}<|MERGE_RESOLUTION|>--- conflicted
+++ resolved
@@ -20,11 +20,7 @@
     "@emotion/core": "^10.0.27",
     "@keystonejs/build-field-types": "^5.2.2",
     "@keystonejs/fields": "^7.0.0",
-<<<<<<< HEAD
-    "@keystonejs/utils": "^5.2.2",
-=======
     "@keystonejs/utils": "^5.4.0",
->>>>>>> ff59079c
     "apply-ref": "^0.2.0",
     "get-selection-range": "^0.1.0",
     "image-extensions": "^1.1.0",
