{
  "name": "@voussoir/apollo-helpers",
  "version": "0.3.1",
  "author": "Jess Telford <hi+github@jes.st> (https://jes.st)",
  "license": "MIT",
  "engines": {
    "node": ">=8.4.0"
  },
  "dependencies": {
    "@babel/runtime": "^7.2.0",
    "@jesstelford/apollo-cache-invalidation": "^0.0.3-gh3-gh5",
    "@voussoir/fields": "^2.0.0",
    "@voussoir/test-utils": "^0.1.3",
    "apollo-cache-inmemory": "^1.3.11",
    "apollo-client": "^2.4.7",
    "apollo-link-http": "^1.5.9",
    "graphql-tag": "^2.8.0",
    "hoist-non-react-statics": "^3.0.1",
    "lodash.mapvalues": "^4.6.0",
    "memoize-one": "^4.0.2",
    "react-adopt": "^0.6.0",
    "react-apollo": "^2.2.4",
    "react-test-renderer": "^16.6.3",
    "testcheck": "^1.0.0-rc.2"
  },
  "peerDependencies": {
    "react": "^16.5.2 || 16.7.0-alpha.2"
  },
  "devDependencies": {
<<<<<<< HEAD
    "react": "16.7.0-alpha.2",
    "supertest-fetch": "^1.2.2",
    "wait-for-expect": "^1.1.0"
  }
=======
    "react": "16.7.0-alpha.2"
  },
  "main": "dist/apollo-helpers.cjs.js",
  "module": "dist/apollo-helpers.esm.js"
>>>>>>> 3903e906
}<|MERGE_RESOLUTION|>--- conflicted
+++ resolved
@@ -27,15 +27,10 @@
     "react": "^16.5.2 || 16.7.0-alpha.2"
   },
   "devDependencies": {
-<<<<<<< HEAD
-    "react": "16.7.0-alpha.2",
     "supertest-fetch": "^1.2.2",
-    "wait-for-expect": "^1.1.0"
-  }
-=======
+    "wait-for-expect": "^1.1.0",
     "react": "16.7.0-alpha.2"
   },
   "main": "dist/apollo-helpers.cjs.js",
   "module": "dist/apollo-helpers.esm.js"
->>>>>>> 3903e906
 }