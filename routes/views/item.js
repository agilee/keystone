var keystone = require('../../'),
	_ = require('underscore'),
	async = require('async'),
	cloudinary = require('cloudinary'),
	moment = require('moment'),
	utils = require('keystone-utils');

exports = module.exports = function(req, res) {

	req.list.model.findById(req.params.item).exec(function(err, item) {
<<<<<<< HEAD

		if (Array.isArray(item)) {
			item = item[0]; // WTF??? I thought findById was only meant to return a single document.
		}

=======
		
>>>>>>> 73558441
		if (!item) {
			req.flash('error', 'Item ' + req.params.item + ' could not be found.');
			return res.redirect('/keystone/' + req.list.path);
		}

		var viewLocals = {
			validationErrors: {}
		};

		var renderView = function() {

			var relationships = _.values(_.compact(_.map(req.list.relationships, function(i) {
				if (i.isValid) {
					return _.clone(i);
				} else {
				    keystone.console.err('Relationship Configuration Error', 'Relationship: ' + i.path + ' on list: ' + req.list.key + ' links to an invalid list: ' + i.ref);
					return null;
				}
			})));

			var drilldown = {
				def: req.list.get('drilldown'),
				data: {},
				items: []
			};

			var loadDrilldown = function(cb) {

				if (!drilldown.def)
					return cb();

				// step back through the drilldown list and load in reverse order to support nested relationships
				// TODO: proper support for nested relationships in drilldown
				drilldown.def = drilldown.def.split(' ').reverse();

				async.eachSeries(drilldown.def, function(path, done) {

					var field = req.list.fields[path];

					if (!field || field.type != 'relationship')
						throw new Error('Drilldown for ' + req.list.key + ' is invalid: field at path ' + path + ' is not a relationship.');

					var refList = field.refList;

					if (field.many) {
						if (!item.get(field.path).length) {
							return done();
						}
						refList.model.find().where('_id').in(item.get(field.path)).limit(4).exec(function(err, results) {
							if (err || !results) {
								done(err);
							}
							var more = (results.length == 4) ? results.pop() : false;
							if (results.length) {
								drilldown.data[path] = results;
								drilldown.items.push({
									list: refList,
									items: _.map(results, function(i) { return {
										label: refList.getDocumentName(i),
										href: '/keystone/' + refList.path + '/' + i.id
									};}),
									more: (more) ? true : false
								});
							}
							done();
						});
					} else {
						if (!item.get(field.path)) {
							return done();
						}
						refList.model.findById(item.get(field.path)).exec(function(err, result) {
							if (result) {
								drilldown.data[path] = result;
								drilldown.items.push({
									list: refList,
									label: refList.getDocumentName(result),
									href: '/keystone/' + refList.path + '/' + result.id
								});
							}
							done();
						});
					}

				}, function(err) {
					// put the drilldown list back in the right order
					drilldown.def.reverse();
					drilldown.items.reverse();
					cb(err);
				});
			};

			var loadRelationships = function(cb) {

				async.each(relationships, function(rel, done) {

					// TODO: Handle invalid relationship config
					rel.list = keystone.list(rel.ref);
					rel.sortable = (rel.list.get('sortable') && rel.list.get('sortContext') == req.list.key + ':' + rel.path);

					// TODO: Handle relationships with more than 1 page of results
					var q = rel.list.paginate({ page: 1, perPage: 100 })
						.where(rel.refPath).equals(item.id)
						.sort(rel.list.defaultSort);

					// rel.columns = _.reject(rel.list.defaultColumns, function(col) { return (col.type == 'relationship' && col.refList == req.list) });
					rel.columns = rel.list.defaultColumns;
					rel.list.selectColumns(q, rel.columns);

					q.exec(function(err, results) {
						rel.items = results;
						done(err);
					});

				}, cb);
			};

			var loadFormFieldTemplates = function(cb){
				var onlyFields = function(item) { return item.type == 'field'; };
				var compile = function(item, callback) { item.field.compile('form',callback); };
				async.eachSeries(req.list.uiElements.filter(onlyFields), compile , cb);
			};


			/** Render View */

			async.parallel([
				loadDrilldown,
				loadRelationships,
				loadFormFieldTemplates
			], function(err) {

				var showRelationships = _.some(relationships, function(rel) {
					return rel.items.results.length;
				});

				keystone.render(req, res, 'item', _.extend(viewLocals, {
					section: keystone.nav.by.list[req.list.key] || {},
					title: 'Keystone: ' + req.list.singular + ': ' + req.list.getDocumentName(item),
					page: 'item',
					list: req.list,
					item: item,
					relationships: relationships,
					showRelationships: showRelationships,
					drilldown: drilldown,
					_csrf: req.csrfToken ? req.csrfToken() : false
				}));

			});

		};

		if (req.method == 'POST' && req.body.action == 'updateItem' && !req.list.get('noedit')) {

			item.getUpdateHandler(req).process(req.body, { flashErrors: true, logErrors: true }, function(err) {
				if (err) {
					return renderView();
				}
				req.flash('success', 'Your changes have been saved.');
				return res.redirect('/keystone/' + req.list.path + '/' + item.id);
			});


		} else {
			renderView();
		}

	});

};<|MERGE_RESOLUTION|>--- conflicted
+++ resolved
@@ -6,28 +6,20 @@
 	utils = require('keystone-utils');
 
 exports = module.exports = function(req, res) {
-
+	
 	req.list.model.findById(req.params.item).exec(function(err, item) {
-<<<<<<< HEAD
-
-		if (Array.isArray(item)) {
-			item = item[0]; // WTF??? I thought findById was only meant to return a single document.
-		}
-
-=======
 		
->>>>>>> 73558441
 		if (!item) {
 			req.flash('error', 'Item ' + req.params.item + ' could not be found.');
 			return res.redirect('/keystone/' + req.list.path);
 		}
-
+		
 		var viewLocals = {
 			validationErrors: {}
 		};
-
+		
 		var renderView = function() {
-
+			
 			var relationships = _.values(_.compact(_.map(req.list.relationships, function(i) {
 				if (i.isValid) {
 					return _.clone(i);
@@ -36,31 +28,31 @@
 					return null;
 				}
 			})));
-
+			
 			var drilldown = {
 				def: req.list.get('drilldown'),
 				data: {},
 				items: []
 			};
-
+			
 			var loadDrilldown = function(cb) {
-
+				
 				if (!drilldown.def)
 					return cb();
-
+				
 				// step back through the drilldown list and load in reverse order to support nested relationships
 				// TODO: proper support for nested relationships in drilldown
 				drilldown.def = drilldown.def.split(' ').reverse();
-
+				
 				async.eachSeries(drilldown.def, function(path, done) {
-
+					
 					var field = req.list.fields[path];
-
+					
 					if (!field || field.type != 'relationship')
 						throw new Error('Drilldown for ' + req.list.key + ' is invalid: field at path ' + path + ' is not a relationship.');
-
+					
 					var refList = field.refList;
-
+					
 					if (field.many) {
 						if (!item.get(field.path).length) {
 							return done();
@@ -99,7 +91,7 @@
 							done();
 						});
 					}
-
+					
 				}, function(err) {
 					// put the drilldown list back in the right order
 					drilldown.def.reverse();
@@ -107,51 +99,51 @@
 					cb(err);
 				});
 			};
-
+			
 			var loadRelationships = function(cb) {
-
+				
 				async.each(relationships, function(rel, done) {
-
+					
 					// TODO: Handle invalid relationship config
 					rel.list = keystone.list(rel.ref);
 					rel.sortable = (rel.list.get('sortable') && rel.list.get('sortContext') == req.list.key + ':' + rel.path);
-
+					
 					// TODO: Handle relationships with more than 1 page of results
 					var q = rel.list.paginate({ page: 1, perPage: 100 })
 						.where(rel.refPath).equals(item.id)
 						.sort(rel.list.defaultSort);
-
+						
 					// rel.columns = _.reject(rel.list.defaultColumns, function(col) { return (col.type == 'relationship' && col.refList == req.list) });
 					rel.columns = rel.list.defaultColumns;
 					rel.list.selectColumns(q, rel.columns);
-
+					
 					q.exec(function(err, results) {
 						rel.items = results;
 						done(err);
 					});
-
+					
 				}, cb);
 			};
-
-			var loadFormFieldTemplates = function(cb){
+			
+			var	loadFormFieldTemplates = function(cb){
 				var onlyFields = function(item) { return item.type == 'field'; };
 				var compile = function(item, callback) { item.field.compile('form',callback); };
 				async.eachSeries(req.list.uiElements.filter(onlyFields), compile , cb);
 			};
-
-
+			
+			
 			/** Render View */
-
+			
 			async.parallel([
 				loadDrilldown,
 				loadRelationships,
 				loadFormFieldTemplates
 			], function(err) {
-
+				
 				var showRelationships = _.some(relationships, function(rel) {
 					return rel.items.results.length;
 				});
-
+				
 				keystone.render(req, res, 'item', _.extend(viewLocals, {
 					section: keystone.nav.by.list[req.list.key] || {},
 					title: 'Keystone: ' + req.list.singular + ': ' + req.list.getDocumentName(item),
@@ -163,13 +155,13 @@
 					drilldown: drilldown,
 					_csrf: req.csrfToken ? req.csrfToken() : false
 				}));
-
+				
 			});
-
+			
 		};
-
+		
 		if (req.method == 'POST' && req.body.action == 'updateItem' && !req.list.get('noedit')) {
-
+			
 			item.getUpdateHandler(req).process(req.body, { flashErrors: true, logErrors: true }, function(err) {
 				if (err) {
 					return renderView();
@@ -177,12 +169,12 @@
 				req.flash('success', 'Your changes have been saved.');
 				return res.redirect('/keystone/' + req.list.path + '/' + item.id);
 			});
-
-
+			
+			
 		} else {
 			renderView();
 		}
-
+		
 	});
-
+	
 };