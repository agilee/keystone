--- conflicted
+++ resolved
@@ -158,52 +158,7 @@
   sortListsAlphabetically: true,
 });
 
-<<<<<<< HEAD
-const server = new WebServer(keystone, {
-  'cookie secret': 'qwerty',
-  'admin ui': admin,
-  port,
-});
-
-server.app.get('/reset-db', (req, res) => {
-  const reset = async () => {
-    Object.values(keystone.adapters).forEach(async adapter => {
-      await adapter.dropDatabase();
-    });
-    await keystone.createItems(initialData);
-    res.redirect(admin.adminPath);
-  };
-  reset();
-});
-
-let schema = `
-      scalar Upload
-      ${keystone.getTypeDefs({ skipAccessControl: true }).join('\n')}
-    `;
-
-console.log(schema);
-
-server.app.use(staticRoute, server.express.static(staticPath));
-
-async function start() {
-  await keystone.connect();
-  server.start();
-  const users = await keystone.lists.User.adapter.findAll();
-  if (!users.length) {
-    Object.values(keystone.adapters).forEach(async adapter => {
-      await adapter.dropDatabase();
-    });
-    await keystone.createItems(initialData);
-  }
-}
-
-start().catch(error => {
-  console.error(error);
-  process.exit(1);
-});
-=======
 module.exports = {
   keystone,
   admin,
-};
->>>>>>> 0de4f0c6
+};