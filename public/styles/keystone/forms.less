//
// FORM ELEMENTS
// --------------------------------------------------

/*
	Form control wrapper
	==============================
	
	.form-control-wrapper should be exclusively used for attaching validation to
	when no other ancestor is applicable. It has no ornamental styles of it's own.
*/

@input-vspacing: 12px;

// Adding v-spacing between form elements
.field,
.form-control-wrapper,
.form-horizontal,
.form-control,
.form-indent,
.form-row,
.row {
	& + & {
		margin-top: @input-vspacing;
	}
}

// Form headings
.form-heading {
	margin-top: 50px;
}

// Indentation
.form-indent {
	margin-left: 20px;
}

// Alerts
.alert {
	border: 0 none;
	padding: @padding-large-vertical @padding-large-horizontal;
}

// Initially hidden fields
.overwrite,
.extras,
.field-message,
.change-password {
	display: none;
}

// Initially "invisible" but not hidden, workaround for wysiwyg init issue
// *actually* hidden after page has initialised by JS
.field-hidden {
	position: absolute;
	width: 1px;
	height: 1px;
	overflow: hiddden;
	opacity: 0;
}

// Big ass fields (name fields)
.item-name .form-control {
	margin-bottom: 20px;
}
.form-control:empty {
	border-color: lighten(@input-border, 10%);
}

// Disabled fields
.form-control.disabled {
	background-color: @input-bg-disabled;
}

// The note that sits beneath a field
.field-note {
	.help-block;
}

// Field value. Used for non-editable fields
.field-value {
<<<<<<< HEAD
	border-radius: @input-border-radius;
	background: @input-bg-disabled;
	border: 1px solid darken(@input-bg-disabled, 10%);
	height: auto;
	padding: @padding-base-vertical @padding-base-horizontal;
	
	& + & {
		margin-top: @input-vspacing;
	}
=======
	display: block;
	width: 100%;
	min-height: @input-height-base;
	padding: @padding-base-vertical @padding-base-horizontal;
	font-size: @font-size-base;
	line-height: @line-height-base;
	color: @input-color;
	vertical-align: middle;
	background-color: mix(white, @input-bg-disabled, 80%);
	border: 1px solid mix(white, @input-border, 40%);
	border-radius: @input-border-radius;
>>>>>>> 0d2e6277
	
	&.no-value {
		color: @gray-light;
		cursor: default;
	}
}

.field .help-block {
	margin-bottom: 0px;
}

// align label copy with field text
label {
	.inline-align();
	font-weight: normal; // bold's a bit intense
}
.field-label {
	margin: 0;
	
	// so fields don't jump on reveal
	padding-bottom: @padding-base-vertical + 1;
	padding-top: @padding-base-vertical + 1;
}

// label companion
// sits next to a label, keeps him company
.field-label-companion {
	.inline-align();
	padding-bottom: @padding-base-vertical - 1;
	padding-top: @padding-base-vertical + 1;
	padding-left: @padding-base-horizontal;
}

// limit textareas to be vertically resizable only, set heights
textarea {
	.resizable(vertical);
	min-height: 100px;
	
	&.tall {
		min-height: 200px;
	}
}

input, textarea {
	&.code {
		font-size: @font-size-small !important;
	}
}

// radios + checkboxes
.radio,
.checkbox {
	margin-bottom: 0;
	margin-top: 0;
}
label.checkbox {
	padding-top: 0;
}

// columns separated fields
// need space when the form collapses
.form-row {
	.make-row(10px);
	
	[class^="col-"] { padding-left: 5px; padding-right: 5px; }
	
	@media (max-width: @screen-sm) {
		[class^="col-"] + [class^="col-"] {
			margin-top: .8em;
		}
	}
}

// location specific
.field-postcode {
	@media (min-width: @screen-sm) {
		text-align: right;
	}
}


// FIELD TYPES
// =======================================

// Cloudinary
.field.type-cloudinaryimage {
	.image-details + .image-toolbar {
		margin-top: @input-vspacing;
	}
}

// Boolean
.field.type-boolean {
}

// HTML
.field.type-html {
	textarea {
		.form-control;
	}
}

// Cloudinary Images
.field.type-cloudinaryimage {
	
	.image-preview {
		float: left;
		margin-right: 10px;
	}
	.image-details {
		margin-left: 120px;
		overflow: hidden;
	}
	.field-value {
		width: auto;
		float: left;
		margin-right: 10px;
	}
	.has-image {
		.image-toolbar {
			margin-left: 110px;
		}
	}
	.alert {
		float: left;
	}
	.upload-queued {
		display: none;
	}
}

.field-upload {
	position: absolute;
	width: 1px;
	height: 1px;
	opacity: 0.01;
}

// Related Items
.ui-related-item {
	.field-value;
	background: #white;
	//border: 1px solid #72b3d8;
	color: #0089cb;
	margin-right: 5px;
	text-decoration: none;
	
	&:hover {
		background-color: #f0f8fc;
		border-color: #80c4e5;
		color: #0c699e;
	};
}

// Messages

.field-message {
	
	display: none;
	min-height: 30px;
	
	span {
		display: inline-block;
		background: #f9f9f9;
		border: 1px solid #ccc;
		color: #999;
		margin-right: 10px;
		padding: 5px 10px;
		// .border-radius(3px);
		cursor: default;
	}
}<|MERGE_RESOLUTION|>--- conflicted
+++ resolved
@@ -79,29 +79,22 @@
 
 // Field value. Used for non-editable fields
 .field-value {
-<<<<<<< HEAD
-	border-radius: @input-border-radius;
-	background: @input-bg-disabled;
-	border: 1px solid darken(@input-bg-disabled, 10%);
-	height: auto;
-	padding: @padding-base-vertical @padding-base-horizontal;
-	
-	& + & {
-		margin-top: @input-vspacing;
-	}
-=======
-	display: block;
-	width: 100%;
-	min-height: @input-height-base;
-	padding: @padding-base-vertical @padding-base-horizontal;
-	font-size: @font-size-base;
-	line-height: @line-height-base;
-	color: @input-color;
-	vertical-align: middle;
 	background-color: mix(white, @input-bg-disabled, 80%);
 	border: 1px solid mix(white, @input-border, 40%);
 	border-radius: @input-border-radius;
->>>>>>> 0d2e6277
+	color: @input-color;
+	display: block;
+	font-size: @font-size-base;
+	line-height: @line-height-base;
+	height: auto;
+	min-height: @input-height-base;
+	padding: @padding-base-vertical @padding-base-horizontal;
+	vertical-align: middle;
+	width: 100%;
+	
+	& + & {
+		margin-top: @input-vspacing;
+	}
 	
 	&.no-value {
 		color: @gray-light;
