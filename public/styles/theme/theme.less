//
// THEME
// --------------------------------------------------

// Reset keystone navbar basics
@navbar-keystone-bg:                         #004a80;
@navbar-keystone-color:                      mix(white,@navbar-keystone-bg,50%);
@navbar-keystone-border:                     darken(@navbar-keystone-bg, 10%);

// Keystone navbar links
@navbar-keystone-link-color:                 mix(white,@navbar-keystone-bg,50%);
@navbar-keystone-link-hover-color:           #fff;
@navbar-keystone-link-hover-bg:              transparent;
@navbar-keystone-link-active-color:          @navbar-keystone-link-hover-color;
@navbar-keystone-link-active-bg:             darken(@navbar-keystone-bg, 10%);
@navbar-keystone-link-disabled-color:        #444;
@navbar-keystone-link-disabled-bg:           transparent;

// Keystone navbar brand label
@navbar-keystone-brand-color:                mix(white,@navbar-keystone-link-color,50%);
@navbar-keystone-brand-hover-color:          #fff;
@navbar-keystone-brand-hover-bg:             transparent;

// Keystone navbar search
@navbar-keystone-search-bg:                  lighten(@navbar-keystone-bg, 25%);
@navbar-keystone-search-bg-focus:            #fff;
@navbar-keystone-search-border:              darken(@navbar-keystone-bg, 10%);
@navbar-keystone-search-placeholder-color:   #ccc;

// Keystone navbar toggle
@navbar-keystone-toggle-hover-bg:            mix(white, @navbar-keystone-bg, 25%);
@navbar-keystone-toggle-icon-bar-bg:         #fff;
@navbar-keystone-toggle-border-color:        mix(white, @navbar-keystone-bg, 25%);

//
// Header
// -------------------------------------------------- 
#header {
	background-color: @navbar-keystone-bg;
	border-color: @navbar-keystone-border;
	
	.navbar-backtobrand {
		color: @navbar-keystone-link-color;
		
		&:hover {
			color: @navbar-keystone-link-hover-color;
		}
	}

	.navbar-brand {
		color: @navbar-keystone-brand-color;
		&:hover,
		&:focus {
			color: @navbar-keystone-brand-hover-color;
			background-color: @navbar-keystone-brand-hover-bg;
		}
	}

	.navbar-text {
		color: @navbar-keystone-color;
	}

	.navbar-nav {
		> li > a {
			color: @navbar-keystone-link-color;

			&:hover,
			&:focus {
				color: @navbar-keystone-link-hover-color;
				background-color: @navbar-keystone-link-hover-bg;
			}
		}
		> .active > a {
			&,
			&:hover,
			&:focus {
				color: @navbar-keystone-link-active-color;
				background-color: @navbar-keystone-link-active-bg;
			}
		}
		> .disabled > a {
			&,
			&:hover,
			&:focus {
				color: @navbar-keystone-link-disabled-color;
				background-color: @navbar-keystone-link-disabled-bg;
			}
		}
	}

	// Darken the responsive nav toggle
	.navbar-toggle {
		border-color: @navbar-keystone-toggle-border-color;
		&:hover,
		&:focus {
			background-color: @navbar-keystone-toggle-hover-bg;
		}
		.icon-bar {
			background-color: @navbar-keystone-toggle-icon-bar-bg;
		}
	}

	.navbar-collapse,
	.navbar-form {
		border-color: darken(@navbar-keystone-bg, 7%);
	}

	// Dropdowns
	.navbar-nav {
		> .open > a {
			&,
			&:hover,
			&:focus {
				background-color: @navbar-keystone-link-active-bg;
				color: @navbar-keystone-link-active-color;
			}
		}
		> .dropdown > a:hover .caret {
			border-top-color: @navbar-keystone-link-hover-color;
			border-bottom-color: @navbar-keystone-link-hover-color;
		}
		> .dropdown > a .caret {
			border-top-color: @navbar-keystone-link-color;
			border-bottom-color: @navbar-keystone-link-color;
		}
		> .open > a {
			&,
			&:hover,
			&:focus {
				.caret {
					border-top-color: @navbar-keystone-link-active-color;
					border-bottom-color: @navbar-keystone-link-active-color;
				}
			}
		}

		@media (max-width: @screen-xs-max) {
			// Dropdowns get custom display
			.open .dropdown-menu {
				> .dropdown-header {
					border-color: @navbar-keystone-border;
				}
				> li > a {
					color: @navbar-keystone-link-color;
					&:hover,
					&:focus {
						color: @navbar-keystone-link-hover-color;
						background-color: @navbar-keystone-link-hover-bg;
					}
				}
				> .active > a {
					&,
					&:hover,
					&:focus {
						color: @navbar-keystone-link-active-color;
						background-color: @navbar-keystone-link-active-bg;
					}
				}
				> .disabled > a {
					&,
					&:hover,
					&:focus {
						color: @navbar-keystone-link-disabled-color;
						background-color: @navbar-keystone-link-disabled-bg;
					}
				}
			}
		}
	}

	.navbar-link {
		color: @navbar-keystone-link-color;
		&:hover {
			color: @navbar-keystone-link-hover-color;
		}
	}

}






//
// Page Header
// -------------------------------------------------- 
.page-header {
	margin-top: 10px;
	
	&.list-header {
		border-bottom: 0 none;
		padding-bottom: 0;
	}
	
	h1 {
		font-weight: 200;
		margin-bottom: 15px;
		
		small {
		 display: block;
		 font-weight: 200;
		}
	}
	@media (min-width: @screen-sm) {
		
		h1 {
			span, small {
				.inline-align();
			}
			small {
			 margin-left: 1em;
			}
		}
		
	}
}





//
// Forms
// -------------------------------------------------- 

// Heading 3
h3.form-heading {
	border-top: 1px dashed @gray-lighter;
	color: @brand-primary;
	font-weight: 200;
	margin-bottom: 20px;
	margin-top: 30px;
	padding-top: 30px;
	position: relative;
}

// Heading 2
h2.form-heading {
	color: #222;
	font-weight: 200;
	margin-bottom: 15px;
	margin-top: 40px;
	position: relative;
	
	
	/**
		Diagonal Stripes
		==============================
		
		Courtesy of:
		http://svgeneration.com/generate/Diagonal-Stripes
	**/
	&.relationship-heading {
		padding-top: 40px;
		&:before {
			.size( 100%,8px );
			background-image:url('data:image/svg+xml;base64,PHN2ZyB4bWxucz0naHR0cDovL3d3dy53My5vcmcvMjAwMC9zdmcnIHdpZHRoPSc0NScgaGVpZ2h0PSc5MCcgdmlld0JveD0nMCAwIDUgMTAnPgoJPHJlY3Qgd2lkdGg9JzExMCUnIHg9Jy01JScgeT0nLTUlJyBoZWlnaHQ9JzExMCUnIGZpbGw9JyNmZmZmZmYnLz4KCTxsaW5lIHgxPSctMicgeTE9JzEnIHgyPSc3JyB5Mj0nMTAnIHN0cm9rZT0nI2Y2ZjZmNicgc3Ryb2tlLXdpZHRoPScxLjc1Jy8+Cgk8bGluZSB4MT0nLTInIHkxPSc2JyB4Mj0nNycgeTI9JzE1JyBzdHJva2U9JyNmNmY2ZjYnIHN0cm9rZS13aWR0aD0nMS43NScvPgoJPGxpbmUgeDE9Jy0yJyB5MT0nLTQnIHgyPSc3JyB5Mj0nNScgc3Ryb2tlPScjZjZmNmY2JyBzdHJva2Utd2lkdGg9JzEuNzUnLz4KPC9zdmc+');
			content: " ";
			position: absolute;
			top: 0;
		}
	}
}
h3.relationship-heading,
h2.form-heading + h3.form-heading {
	border-top: 0 none;
	padding-top: 0;
	margin-top: 30px;
}
h3.relationship-heading {
	margin-top: 50px;
}

// Common fields
.form-control {
	.box-shadow( 0 1px 1px rgba(0, 0, 0, 0.075) inset );
	border-color: #bbb #ddd #eee;
	-webkit-appearance: none;
	
	&:hover {
		border-color: #999 #bbb #ccc;
	}
	
	&:focus {
		@shadow: inset 0 1px 2px rgba(0, 0, 0, 0.1), 0 0 5px -1px fade(@link-color,50%);
		.box-shadow( @shadow );
		border-color: @input-border-focus lighten(@input-border-focus, 5%) lighten(@input-border-focus, 5%);
	}
}

// Name field
.item-name .form-control {
	.input-size(@input-height-large + 10; @padding-base-vertical; @padding-base-horizontal; ceil(@font-size-base * 1.70); @line-height-large; @input-border-radius);
	color: @brand-primary;
	font-weight: 200;
}

// Field notes
@note-color: #5CB85C;
.field-note {
	.border-right-radius( 4px );
	background-color: mix(white,@note-color,96%);
	border-left: 1px solid @note-color;
	color: @note-color;
	height: 25px;
	line-height: 25px;
	display: inline-block;
	padding: 0 10px;
}

.type-boolean .field-note {
	background: none transparent;
	border: 0 none;
	line-height: @line-height-base;
	padding: 0 20px;
}

// location field options
.autoimprove {
	color: #5a497d;
}
.overwrite {
	color: #cb3965;
}
.checkbox {
	max-width: @screen-xs;
}






// Buttons
// -------------------------------------------------- 

// add little depth to the default button
.btn-default {
	.box-shadow( ~"inset 0 0 0 1px white, 0 1px 0 rgba(0,0,0,0.04)" );
	#gradient .vertical( #fff, #fafafa, 30%, 100% );

	&:active,
	&.active {
		.box-shadow(inset 0 1px 2px rgba(0,0,0,.175));
	}
}

// Cancel buttons
.btn-link.btn-cancel {
	color: @gray;
	
	&:hover {
		color: @state-danger-text;
	}
}

// Create buttons
.btn.btn-create {
	#gradient .vertical( #fff, mix(white, @brand-success, 93%), 30%, 100% );
	color: darken(@brand-success, 15%);
	border-color: lighten(@brand-success, 10%);
	padding-left: @padding-large-horizontal;
	padding-right: @padding-large-horizontal;
	
	&:hover {
		// color: darken(@brand-success, 5%);
		border-color: darken(@brand-success, 10%);
	}

	&:active,
	&.active {
		color: darken(@brand-success, 15%);
		background: mix(white, @brand-success, 93%);
	}
}

// Save buttons
.btn.btn-save {
	#gradient .vertical( #fff, mix(white, @link-color, 93%), 30%, 100% );
	color: darken(@link-color, 10%);
	border-color: @link-color;
<<<<<<< HEAD
	padding-left: 15px;
	padding-right: 15px;
=======
	padding-left: @padding-large-horizontal;
	padding-right: @padding-large-horizontal;
>>>>>>> 0546d282
	
	&:hover {
		// color: darken(@link-color, 5%);
		border-color: darken(@link-color, 10%);
	}

	&:active,
	&.active {
		color: darken(@link-color, 15%);
		background: mix(white, @link-color, 93%);
	}
}





//
// Breadcrumbs
// --------------------------------------------------
.breadcrumb {
	margin-bottom: 0;
	padding: 0;
	font-size: @font-size-large;
	background-color: transparent;
	
	> li {
		display: inline-block;
		&+li:before {
			content: "\003a\00a0"; // Colon separated
			padding: 0 5px;
			color: @breadcrumb-color;
		}
	}
}





//
// Items List
// --------------------------------------------------
table.items-list {
	table-layout: fixed;
	width: 100%;
	
	thead > tr > th,
	tbody > tr > th,
	tfoot > tr > th {
		padding: 0 5px 10px;
		text-align: left;
		font-size: @font-size-large;
	}
	
	thead > tr > td,
	tbody > tr > td,
	tfoot > tr > td {
		padding: 0;
		background-color: white;
		border-top: 1px solid #e5e5e5;
	}
	
	tr.delete-hover {
		td {
			color: #AD1212;
			a { color: #AD1212; }
		}
	}
	
	tr.sort-hover, tr.dragged {
		.control-sort {
			opacity: 1;
		}
		td {
			color: #246818;
			a { color: #246818; }
		}
	}
	
	// links get a larger hit area
	a {
		display: inline-block;
		padding: @padding-small-vertical @padding-small-horizontal;
		text-decoration: none;
		color: @text-color;
		
		&:hover {
			color: darken(@text-color, 10%);
			text-decoration: underline;
		}
	}
	
	img {
		margin-left: 5px;
	}
	
	.col-value {
		padding: @padding-small-vertical @padding-small-horizontal;
	}
	
	.col-boolean {
		text-align: left;
		padding: @padding-small-vertical @padding-small-horizontal 2px;
	}
}





//
// Relationships List
// --------------------------------------------------
table.relationships-list {
	
	thead > tr > th,
	tbody > tr > th,
	tfoot > tr > th {
		color: @gray-light;
		font-size: @font-size-small;
		text-transform: uppercase;
	}
}






//
// Pagination
// -------------------------------------------------- 
.pagination {
	> .disabled {
		> span,
		> a,
		> a:hover,
		> a:focus {
			cursor: default;
		}
	}
}






//
// No Results
// -------------------------------------------------- 
.no-results {
	.jumbotron;
	text-align: center;
	
	p {
		.h2;
		color: @gray-light;
		font-weight: 200;
		margin: 2em 0;
	}
}<|MERGE_RESOLUTION|>--- conflicted
+++ resolved
@@ -380,13 +380,8 @@
 	#gradient .vertical( #fff, mix(white, @link-color, 93%), 30%, 100% );
 	color: darken(@link-color, 10%);
 	border-color: @link-color;
-<<<<<<< HEAD
-	padding-left: 15px;
-	padding-right: 15px;
-=======
 	padding-left: @padding-large-horizontal;
 	padding-right: @padding-large-horizontal;
->>>>>>> 0546d282
 	
 	&:hover {
 		// color: darken(@link-color, 5%);
