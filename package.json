--- conflicted
+++ resolved
@@ -67,13 +67,8 @@
     "qs": "4.0.0",
     "queryfilter": "0.0.4",
     "range_check": "1.2.0",
-<<<<<<< HEAD
-    "react": "0.14.5",
-    "react-addons-css-transition-group": "0.14.6",
-=======
     "react": "0.14.6",
-    "react-addons-css-transition-group": "0.14.5",
->>>>>>> da29514e
+		"react-addons-css-transition-group": "0.14.6",
     "react-alt-text": "1.1.0",
     "react-color": "1.3.0",
     "react-day-picker": "1.2.0",
