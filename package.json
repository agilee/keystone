{
  "name": "keystone",
  "version": "4.0.0-beta.5",
  "description": "Web Application Framework and Admin GUI / Content Management System built on Express.js and Mongoose",
  "main": "index.js",
  "repository": {
    "type": "git",
    "url": "https://github.com/keystonejs/keystone.git"
  },
  "dependencies": {
    "aphrodite": "1.1.0",
    "async": "2.1.4",
    "asyncdi": "1.1.0",
    "babel-core": "6.22.1",
    "babel-plugin-transform-object-assign": "6.22.0",
    "babel-polyfill": "6.22.0",
    "babel-preset-es2015": "6.22.0",
    "babel-preset-react": "6.22.0",
    "babel-preset-stage-2": "6.22.0",
    "babelify": "7.3.0",
    "babyparse": "0.4.6",
    "bcrypt-nodejs": "~0.0.3",
    "blacklist": "1.1.4",
    "body-parser": "1.16.0",
    "brfs": "1.4.3",
    "browserify": "13.3.0",
    "browserify-shim": "3.8.13",
    "caller-id": "0.1.0",
    "chalk": "1.1.3",
    "classnames": "2.2.5",
    "cloudinary": "1.7.0",
    "cloudinary-microurl": "1.0.2",
    "compression": "1.6.2",
    "connect-flash": "0.1.1",
    "cookie-parser": "1.4.3",
    "debug": "2.6.0",
    "display-name": "0.1.0",
    "ejs": "2.5.5",
    "elemental": "0.6.1",
    "embedly": "2.1.0",
    "errorhandler": "1.5.0",
    "es6-promise": "4.0.5",
    "express": "4.14.1",
    "express-request-language": "1.1.9",
    "express-session": "1.15.1",
    "expression-match": "0.0.17",
    "fs-extra": "1.0.0",
    "glamor": "^2.20.22",
    "grappling-hook": "3.0.0",
    "i": "0.3.5",
    "kerberos": "0.0.22",
    "keystone-storage-namefunctions": "1.1.1",
    "keystone-utils": "0.4.0",
    "knox": "0.9.2",
    "less-middleware": "2.2.0",
    "letsencrypt-express": "2.0.6",
    "list-to-array": "1.1.0",
    "lodash": "4.17.4",
    "marked": "0.3.6",
    "method-override": "2.3.7",
    "mime-types": "2.1.14",
    "moment": "2.17.1",
<<<<<<< HEAD
    "mongoose": "4.8.1",
    "morgan": "1.8.1",
=======
    "mongoose": "4.8.2",
    "morgan": "1.8.0",
>>>>>>> a8889215
    "multer": "0.1.8",
    "numeral": "2.0.4",
    "object-assign": "4.1.1",
    "qs": "4.0.0",
    "queryfilter": "0.0.4",
    "range_check": "1.4.0",
    "react": "15.4.2",
    "react-addons-css-transition-group": "15.4.2",
    "react-alt-text": "2.0.0",
    "react-color": "2.11.1",
    "react-day-picker": "2.5.0",
    "react-dnd": "2.2.3",
    "react-dnd-html5-backend": "2.2.3",
    "react-dom": "15.4.2",
    "react-domify": "0.2.6",
    "react-images": "0.5.2",
    "react-markdown": "2.4.4",
    "react-redux": "5.0.2",
    "react-router": "3.0.2",
    "react-router-redux": "4.0.7",
    "react-select": "1.0.0-rc.1",
    "redux": "3.6.0",
    "redux-saga": "0.14.3",
    "redux-thunk": "2.2.0",
    "sanitize-filename": "1.6.1",
    "scmp": "1.0.2",
    "semver": "5.3.0",
    "serve-favicon": "2.3.2",
    "string-to-stream": "1.1.0",
    "vkey": "1.0.1",
    "watchify": "3.8.0",
    "xhr": "2.3.3"
  },
  "devDependencies": {
    "browserify-middleware": "7.1.0",
    "codeclimate-test-reporter": "0.4.0",
    "connect-mongo": "1.3.2",
    "core-assert": "0.2.1",
    "cross-env": "3.1.4",
    "disc": "1.3.2",
    "enzyme": "2.7.1",
    "eslint": "3.15.0",
    "eslint-config-keystone": "3.0.0",
    "eslint-config-keystone-react": "1.0.0",
    "eslint-plugin-react": "6.9.0",
    "istanbul": "0.4.5",
    "keystone-email": "1.0.5",
    "keystone-nightwatch-e2e": "0.2.14",
    "mocha": "3.2.0",
    "must": "0.13.4",
    "proxyquire": "1.7.11",
    "react-addons-test-utils": "15.4.2",
    "react-engine": "4.2.1",
    "rimraf": "2.5.4",
    "sinon": "1.17.7",
    "superagent": "3.4.3",
    "supertest": "3.0.0",
    "uglify-js": "2.7.5",
    "updtr": "0.2.3",
    "watch": "1.0.1"
  },
  "browserify": {
    "transform": [
      "browserify-shim"
    ]
  },
  "browserify-shim": {
    "tinymce": "global:tinymce",
    "jquery": "global:$",
    "codemirror": "global:CodeMirror",
    "underscore": "global:_"
  },
  "author": "Jed Watson",
  "homepage": "http://keystonejs.com/",
  "license": "MIT",
  "keywords": [
    "express",
    "web",
    "app",
    "cms",
    "admin",
    "framework",
    "mongoose",
    "gui",
    "site",
    "website",
    "forms"
  ],
  "readmeFilename": "README.md",
  "gitHead": "ef3fd612285315ea8e12f68da4c8d6031e2c7fe7",
  "bugs": {
    "url": "https://github.com/keystonejs/keystone/issues"
  },
  "scripts": {
    "build": "cross-env NODE_ENV=production node build.js | uglifyjs -mc warnings=false,screw_ie8=true -b beautify=false,semicolons=false > ./admin/public/js/packages.js",
    "build-dev": "node build.js > ./admin/public/js/packages.js",
    "pretest": "npm run lint && node test/pretest.js",
    "test": "mocha && mocha --opts test/mocha-admin.opts",
    "test-all": "npm test && npm run test-e2e-bg",
    "test-unit": "node test/pretest.js && mocha",
    "test-admin": "mocha --opts test/mocha-admin.opts",
    "test-e2e": "node test/e2e/server.js --env default",
    "test-e2e-bg": "cross-env KNE_SELENIUM_START_PROCESS=false && node test/e2e/server.js --env default",
    "test-e2e-saucelabs": "if [ -n \"$SAUCE_ACCESS_KEY\" ]; then node test/e2e/server.js --env saucelabs-travis; fi",
    "test-e2e-saucelabs-group": "if [ -n \"$SAUCE_ACCESS_KEY\" ]; then node test/e2e/server.js --env saucelabs-travis --group ./test/e2e/adminUI/tests/$GROUP; fi",
    "lint": "eslint .",
    "lint-fix": "eslint . --fix",
    "watch": "watch 'clear && npm run lint' lib admin server test",
    "pretest-cov": "npm run clean && npm run lint",
    "current": "updtr",
    "test-cov": "istanbul cover ./node_modules/mocha/bin/_mocha",
    "posttest-cov": "if [ -n \"$CODECLIMATE_REPO_TOKEN\" ]; then codeclimate-test-reporter < coverage/lcov.info; fi",
    "clean": "rimraf ./coverage",
    "fields-explorer": "node ./fields/explorer/server.js"
  },
  "engines": {
    "node": ">= 0.12.0",
    "npm": ">= 3.0.0"
  }
}<|MERGE_RESOLUTION|>--- conflicted
+++ resolved
@@ -60,13 +60,8 @@
     "method-override": "2.3.7",
     "mime-types": "2.1.14",
     "moment": "2.17.1",
-<<<<<<< HEAD
-    "mongoose": "4.8.1",
+    "mongoose": "4.8.2",
     "morgan": "1.8.1",
-=======
-    "mongoose": "4.8.2",
-    "morgan": "1.8.0",
->>>>>>> a8889215
     "multer": "0.1.8",
     "numeral": "2.0.4",
     "object-assign": "4.1.1",
