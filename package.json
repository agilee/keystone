{
  "name": "keystone",
  "version": "0.3.8",
  "description": "Web Application Framework and Admin GUI / Content Management System built on Express.js and Mongoose",
  "main": "index.js",
  "repository": {
    "type": "git",
    "url": "https://github.com/keystonejs/keystone.git"
  },
  "dependencies": {
    "async": "~0.9.0",
    "asyncdi": "^1.1.0",
    "azure": "~0.10.6",
    "babel-core": "^5.3.3",
    "babel-plugin-object-assign": "^1.1.0",
    "babelify": "^6.1.0",
    "bcrypt-nodejs": "~0.0.3",
    "blacklist": "^1.1.2",
    "bluebird": "~2.9.25",
    "body-parser": "~1.12.4",
    "browserify-middleware": "^5.0.2",
    "browserify-shim": "^3.8.6",
    "bytes": "^2.0.1",
    "caller-id": "^0.1.0",
    "chalk": "^1.0.0",
    "classnames": "^2.1.1",
    "cloudinary": "~1.2.1",
    "codemirror": "^5.2.0",
    "compression": "~1.4.4",
    "connect-flash": "~0.1.1",
    "cookie-parser": "~1.3.4",
    "csv": "~0.3.7",
    "debug": "^2.2.0",
    "embedly": "~1.0.4",
    "errorhandler": "~1.3.5",
    "express": "~4.12.3",
    "express-session": "~1.11.2",
    "fs-extra": "~0.18.3",
    "grappling-hook": "^2.4.0",
    "jade": "~1.9.2",
    "jquery": "~2.1.4",
    "keystone-utils": "~0.1.13",
    "knox": "~0.9.2",
    "less-middleware": "~2.0.1",
    "mandrill-api": "~1.0.45",
    "marked": "~0.3.3",
    "method-override": "~2.3.3",
    "moment": "~2.10.3",
    "mongoose": "~3.8.25",
    "morgan": "~1.5.3",
    "mpromise": "~0.5.5",
    "multer": "~0.1.8",
    "numeral": "~1.5.3",
    "pikaday": "^1.3.2",
    "queryfilter": "~0.0.4",
    "range_check": "~0.0.5",
    "react": "~0.13.3",
    "react-alt-text": "^1.0.0",
    "react-select": "~0.4.9",
    "scmp": "~1.0.0",
    "semver": "~4.3.4",
    "serve-favicon": "~2.2.0",
    "store-prototype": "^1.0.1",
    "superagent": "^1.2.0",
    "underscore": "^1.8.3",
    "vkey": "^1.0.0",
<<<<<<< HEAD
    "elemental": "0.0.4"
=======
    "watchify": "^3.2.1"
>>>>>>> 0293651c
  },
  "devDependencies": {
    "babel-eslint": "^3.1.1",
    "browserify": "~10.2.0",
    "codeclimate-test-reporter": "0.0.4",
    "eslint": "^0.21.0",
    "eslint-plugin-react": "^2.2.0",
    "gulp": "~3.8.11",
    "gulp-git": "^1.2.3",
    "gulp-streamify": "0.0.5",
    "gulp-uglify": "^1.2.0",
    "istanbul": "^0.3.14",
    "mocha": "^2.2.4",
    "must": ">= 0.12 < 1",
    "rimraf": "^2.3.3",
    "should": "^6.0.1",
    "sinon": "~1.14.1",
    "supertest": "~1.0.1",
    "vinyl-source-stream": "~1.1.0"
  },
  "browserify": {
    "transform": [
      "browserify-shim"
    ]
  },
  "browserify-shim": {
    "tinymce": "global:tinymce",
    "jquery": "global:$",
    "codemirror": "global:CodeMirror",
    "underscore": "global:_",
    "pikaday": "global.Pikaday",
    "moment": "global.moment"
  },
  "author": "Jed Watson",
  "homepage": "http://keystonejs.com/",
  "license": "MIT",
  "keywords": [
    "express",
    "web",
    "app",
    "cms",
    "admin",
    "framework",
    "mongoose",
    "gui",
    "site",
    "website",
    "forms"
  ],
  "readmeFilename": "README.md",
  "gitHead": "ef3fd612285315ea8e12f68da4c8d6031e2c7fe7",
  "bugs": {
    "url": "https://github.com/keystonejs/keystone/issues"
  },
  "scripts": {
    "build": "NODE_ENV=production gulp build-packages",
    "release": "gulp release",
    "test": "mocha",
    "lint": "eslint ./; true",
    "test-cov": "npm run clean && istanbul cover ./node_modules/mocha/bin/_mocha",
    "clean": "rimraf ./coverage"
  },
  "engines": {
    "node": ">= 0.10.28",
    "npm": ">= 1.4.9"
  }
}<|MERGE_RESOLUTION|>--- conflicted
+++ resolved
@@ -64,11 +64,7 @@
     "superagent": "^1.2.0",
     "underscore": "^1.8.3",
     "vkey": "^1.0.0",
-<<<<<<< HEAD
-    "elemental": "0.0.4"
-=======
     "watchify": "^3.2.1"
->>>>>>> 0293651c
   },
   "devDependencies": {
     "babel-eslint": "^3.1.1",
