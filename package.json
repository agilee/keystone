{
  "name": "keystone",
  "version": "4.0.0-beta.4",
  "description": "Web Application Framework and Admin GUI / Content Management System built on Express.js and Mongoose",
  "main": "index.js",
  "repository": {
    "type": "git",
    "url": "https://github.com/keystonejs/keystone.git"
  },
  "dependencies": {
    "aphrodite": "1.1.0",
    "async": "2.1.4",
    "asyncdi": "1.1.0",
    "babel-core": "6.20.0",
    "babel-plugin-transform-object-assign": "6.8.0",
    "babel-polyfill": "6.20.0",
    "babel-preset-es2015": "6.18.0",
    "babel-preset-react": "6.16.0",
    "babel-preset-stage-2": "6.18.0",
    "babelify": "7.3.0",
    "babyparse": "0.4.6",
    "bcrypt-nodejs": "~0.0.3",
    "blacklist": "1.1.4",
    "body-parser": "1.15.2",
    "brfs": "1.4.3",
    "browserify": "13.3.0",
    "browserify-shim": "3.8.12",
    "caller-id": "0.1.0",
    "chalk": "1.1.3",
    "classnames": "2.2.5",
    "cloudinary": "1.4.6",
    "cloudinary-microurl": "1.0.2",
    "compression": "1.6.2",
    "connect-flash": "0.1.1",
    "cookie-parser": "1.4.3",
    "debug": "2.6.0",
    "display-name": "0.1.0",
    "ejs": "2.5.5",
    "elemental": "0.6.1",
    "embedly": "2.1.0",
    "errorhandler": "1.5.0",
    "es6-promise": "4.0.5",
    "express": "4.14.0",
    "express-request-language": "1.1.9",
    "express-session": "1.14.2",
    "expression-match": "0.0.17",
    "fs-extra": "1.0.0",
    "grappling-hook": "3.0.0",
    "i": "0.3.5",
    "kerberos": "0.0.22",
    "keystone-storage-namefunctions": "1.1.1",
    "keystone-utils": "0.4.0",
    "knox": "0.9.2",
    "less-middleware": "2.2.0",
    "letsencrypt-express": "2.0.5",
    "list-to-array": "1.1.0",
    "lodash": "4.17.4",
    "marked": "0.3.6",
    "method-override": "2.3.7",
    "mime-types": "2.1.13",
    "moment": "2.17.1",
    "mongoose": "4.7.6",
    "morgan": "1.7.0",
    "multer": "0.1.8",
    "numeral": "2.0.4",
    "object-assign": "4.1.0",
    "qs": "4.0.0",
    "queryfilter": "0.0.4",
    "range_check": "1.4.0",
    "react": "15.4.1",
    "react-addons-css-transition-group": "15.4.1",
    "react-alt-text": "2.0.0",
    "react-color": "2.10.0",
    "react-day-picker": "2.5.0",
    "react-dnd": "2.1.4",
    "react-dnd-html5-backend": "2.1.2",
    "react-dom": "15.4.1",
    "react-domify": "0.2.6",
    "react-images": "0.5.2",
    "react-markdown": "2.4.2",
    "react-redux": "5.0.0",
    "react-router": "2.8.1",
    "react-router-redux": "4.0.7",
    "react-select": "1.0.0-rc.1",
    "redux": "3.6.0",
    "redux-saga": "0.14.2",
    "redux-thunk": "2.1.0",
    "sanitize-filename": "1.6.1",
    "scmp": "1.0.2",
    "semver": "5.3.0",
    "serve-favicon": "2.3.2",
    "string-to-stream": "1.1.0",
    "vkey": "1.0.1",
    "watchify": "3.7.0",
    "xhr": "2.3.1"
  },
  "devDependencies": {
    "browserify-middleware": "7.1.0",
    "codeclimate-test-reporter": "0.4.0",
    "connect-mongo": "1.3.2",
    "core-assert": "0.2.1",
    "disc": "1.3.2",
<<<<<<< HEAD
    "enzyme": "2.7.0",
    "eslint": "3.12.1",
=======
    "enzyme": "2.6.0",
    "eslint": "3.13.0",
>>>>>>> 8c369f62
    "eslint-config-keystone": "3.0.0",
    "eslint-config-keystone-react": "1.0.0",
    "eslint-plugin-react": "6.9.0",
    "istanbul": "0.4.5",
    "keystone-email": "1.0.5",
    "keystone-nightwatch-e2e": "0.1.18",
    "mocha": "3.2.0",
    "must": "0.13.2",
    "proxyquire": "1.7.10",
    "react-addons-test-utils": "15.4.1",
    "react-engine": "4.2.1",
    "rimraf": "2.5.4",
    "sinon": "1.17.7",
    "superagent": "3.3.1",
    "supertest": "2.0.1",
    "uglify-js": "2.7.5",
    "updtr": "0.2.3",
    "watch": "1.0.1"
  },
  "browserify": {
    "transform": [
      "browserify-shim"
    ]
  },
  "browserify-shim": {
    "tinymce": "global:tinymce",
    "jquery": "global:$",
    "codemirror": "global:CodeMirror",
    "underscore": "global:_"
  },
  "author": "Jed Watson",
  "homepage": "http://keystonejs.com/",
  "license": "MIT",
  "keywords": [
    "express",
    "web",
    "app",
    "cms",
    "admin",
    "framework",
    "mongoose",
    "gui",
    "site",
    "website",
    "forms"
  ],
  "readmeFilename": "README.md",
  "gitHead": "ef3fd612285315ea8e12f68da4c8d6031e2c7fe7",
  "bugs": {
    "url": "https://github.com/keystonejs/keystone/issues"
  },
  "scripts": {
    "build": "NODE_ENV=production node build.js | uglifyjs -mc warnings=false,screw_ie8=true -b beautify=false,semicolons=false > ./admin/public/js/packages.js",
    "build-dev": "node build.js > ./admin/public/js/packages.js",
    "pretest": "npm run lint && node test/pretest.js",
    "test": "mocha && mocha --opts test/mocha-admin.opts",
    "test-all": "npm test && npm run test-e2e-bg",
    "test-unit": "node test/pretest.js && mocha",
    "test-admin": "mocha --opts test/mocha-admin.opts",
    "test-e2e": "node test/e2e/server.js --env default --config ./test/e2e/adminUI/nightwatch.json",
    "test-e2e-bg": "node test/e2e/server.js --env default --selenium-in-background --config ./test/e2e/adminUI/nightwatch-no-process.json",
    "test-e2e-saucelabs": "if [ -n \"$SAUCE_ACCESS_KEY\" ]; then node test/e2e/server.js --env saucelabs-travis --config ./test/e2e/adminUI/nightwatch.json; fi",
    "test-e2e-saucelabs-group": "if [ -n \"$SAUCE_ACCESS_KEY\" ]; then node test/e2e/server.js --env saucelabs-travis --config ./test/e2e/adminUI/nightwatch.json --group ./test/e2e/adminUI/tests/$GROUP; fi",
    "lint": "eslint .",
    "lint-fix": "eslint . --fix",
    "watch": "watch 'clear && npm run lint' lib admin server test",
    "pretest-cov": "npm run clean && npm run lint",
    "current": "updtr",
    "test-cov": "istanbul cover ./node_modules/mocha/bin/_mocha",
    "posttest-cov": "if [ -n \"$CODECLIMATE_REPO_TOKEN\" ]; then codeclimate-test-reporter < coverage/lcov.info; fi",
    "clean": "rimraf ./coverage",
    "fields-explorer": "node ./fields/explorer/server.js"
  },
  "engines": {
    "node": ">= 0.12.0",
    "npm": ">= 3.0.0"
  }
}<|MERGE_RESOLUTION|>--- conflicted
+++ resolved
@@ -100,13 +100,9 @@
     "connect-mongo": "1.3.2",
     "core-assert": "0.2.1",
     "disc": "1.3.2",
-<<<<<<< HEAD
     "enzyme": "2.7.0",
-    "eslint": "3.12.1",
-=======
     "enzyme": "2.6.0",
     "eslint": "3.13.0",
->>>>>>> 8c369f62
     "eslint-config-keystone": "3.0.0",
     "eslint-config-keystone-react": "1.0.0",
     "eslint-plugin-react": "6.9.0",
